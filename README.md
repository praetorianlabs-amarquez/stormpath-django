# Django plugin for Stormpath

[![Build Status](https://travis-ci.org/stormpath/stormpath-django.png?branch=master)](https://travis-ci.org/stormpath/stormpath-django)

A Django application that uses Stormpath SDK API calls to provide
authentication and access controls. It works with Python 3.3 and 2.7.

## Installation and requirements

The only requirement needed to run django-stormpath is stormpath-sdk for
Python. Please note that at least version 1.0.0 of stormpath-sdk is required.

    # Install the required stormpath-sdk directly from GitHub (until it is
    # released on PyPI)
    pip install git+git://github.com/stormpath/stormpath-sdk-python.git@development#stormpath

    # Dowload from GitHub
    git clone https://github.com/stormpath/stormpath-django.git
    cd django-stormpath

    # Run the tests
    python setup.py test

    # Build
    python setup.py build

    # Install it
    python setup.py install


## How it works

When authenticating a user, Django checks the credentials in order in which
they are added in settings.py until a user is either authenticated or it ran
out of backends to check. This allows us to use Stormpath auth alongside
regular and other Django auth backends.

When a user tries to log in and Stormpath is used as the authentication backend
Django-stormpath always asks the Stormpath service if the user's credentials
(username or email and password) are correct. If the credentials are OK, there
are two possible scenarios:

1. User doesn't exist in Django's database (PostgreSQL, MySQL, Oracle etc.)
    - user is created with his username, password, email, first name and last
      name set to match Stormpath's
    - user is authenticated if account is enabled


2. User exists in Django's database
    - if user's info has changed on Stormpath, Django user fields are updated
    - user is logged in if account is enabled


* Note that if an account on Stormpath can be disabled, enabled, locked and
  unverified. When a user is created or updated, the is_active field is set
  to True if the Stormpath account is enabled and False if otherwise.

* The user will never be deleted from Django database even if he/she was
  deleted from Stormpath
* The `is_staff`/`is_superuser` fields aren't changed so a user won't be able
  to log into Django Admin unless set manually or by other auth backends


## Usage

Add `django_stormpath` to your `INSTALLED_APPS` in settings.py.

<<<<<<< HEAD
Add `django_stormpath.backends.StormpathBackend` to `AUTHENTICATION_BACKENDS`
in settings.py

    AUTHENTICATION_BACKENDS = (
        'django.contrib.auth.backends.ModelBackend',
=======
Add "django_stormpath.backends.StormpathBackend" to AUTHENTICATION_BACKENDS in settings.py.

    AUTHENTICATION_BACKENDS = (
>>>>>>> 9605df62
        'django_stormpath.backends.StormpathBackend',
    )

To access the Stormpath service an API key and secret are required. Also, every
Stormpath application has a unique ID so we need to know the application URL to
successfully authenticate with Stormpath. For further information please read
the [Stormpath Product Guide](http://www.stormpath.com/docs/python/product-guide).

The service API key and secret, as well as the appplication URL need to be
set in Django settings:

    STORMPATH_ID = "yourApiKeyId"
    STORMPATH_SECRET = "yourApiKeySecret"
    STORMPATH_APPLICATION = "https://api.stormpath.com/v1/applications/YOUR_APP_UID_HERE"


## Copyright and LIcense

Copyright &copy; 2013 Stormpath, inc. You may use and/or modify Stormpath Django
plugin under the terms of Apache License version 2.0. Please see the
[LICENSE](LICENSE) file for details.<|MERGE_RESOLUTION|>--- conflicted
+++ resolved
@@ -65,17 +65,10 @@
 
 Add `django_stormpath` to your `INSTALLED_APPS` in settings.py.
 
-<<<<<<< HEAD
 Add `django_stormpath.backends.StormpathBackend` to `AUTHENTICATION_BACKENDS`
-in settings.py
+in settings.py.
 
     AUTHENTICATION_BACKENDS = (
-        'django.contrib.auth.backends.ModelBackend',
-=======
-Add "django_stormpath.backends.StormpathBackend" to AUTHENTICATION_BACKENDS in settings.py.
-
-    AUTHENTICATION_BACKENDS = (
->>>>>>> 9605df62
         'django_stormpath.backends.StormpathBackend',
     )
 
